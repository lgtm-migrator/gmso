import warnings

import numpy as np
import unyt as u
from boltons.setutils import IndexedSet

from topology.core.bond import Bond
from topology.core.angle import Angle
from topology.core.potential import Potential
from topology.core.bond_type import BondType
from topology.core.angle_type import AngleType
from topology.exceptions import TopologyError


class Topology(object):
    """A topology.

    Parameters
    ----------
    name : str, optional
        A name for the Topology.
    """
    def __init__(self, name="Topology", box=None):
        if name is not None:
            self._name = name
        self._box = box
        self._sites = IndexedSet()
        self._connections = IndexedSet()
        self._bonds = IndexedSet()
        self._angles = IndexedSet()

<<<<<<< HEAD
        self._typed = False
        self._atom_types = list()
        self._connection_types = list()
        self._bond_types = list()
        self._angle_types = list()
=======
        self._atom_types = IndexedSet()
        self._connection_types = IndexedSet()
        self._bond_types = IndexedSet()
        self._angle_types = IndexedSet()

        self._combining_rule = 'lorentz'
>>>>>>> 005d954f

    @property
    def name(self):
        return self._name

    @name.setter
    def name(self, name):
        self._name = str(name)

    @property
    def box(self):
        return self._box

    @box.setter
    def box(self, box):
        self._box = box

    @property
<<<<<<< HEAD
    def typed(self):
        return self._typed

    @typed.setter
    def typed(self, typed):
        self._typed = typed

    def is_typed(self):
        self.update_atom_types()
        self.update_connection_types()
        self.update_bond_types()
        self.update_angle_types()

        if len(self.atom_types) > 0 or len(self.connection_types) > 0:
            self._typed = True
        else:
            self._typed = False
        return self.typed
=======
    def combining_rule(self):
        return self._combining_rule

    @combining_rule.setter
    def combining_rule(self, rule):
        if rule not in ['lorentz', 'geometric']:
            raise TopologyError('Combining rule must be `lorentz` or `geometric`')
        self._combining_rule = rule
>>>>>>> 005d954f

    def positions(self):
        xyz = np.empty(shape=(self.n_sites, 3)) * u.nm
        for i, site in enumerate(self.sites):
            xyz[i, :] = site.position
        return xyz

    def add_site(self, site, update_types=True):
        if site in self.sites:
            warnings.warn("Redundantly adding Site {}".format(site))
        self._sites.add(site)
<<<<<<< HEAD
        if self.typed:
=======
        if update_types:
>>>>>>> 005d954f
            self.update_atom_types()

    def add_connection(self, connection, update_types=True):
        if connection in self.connections:
            warnings.warn("Redundantly adding Connection {}".format(connection))

        if connection.connection_members[0] not in self.sites:
            self.add_site(connection.connection_members[0])
        if connection.connection_members[1] not in self.sites:
            self.add_site(connection.connection_members[1])

        self._connections.add(connection)

        #self.update_connections() Do we need to call this? Code should work either way
<<<<<<< HEAD
        if self.typed:
            self.update_connection_types()
        if isinstance(connection, Bond):
            self.update_bonds()
            if self.typed:
                self.update_bond_types()
        elif isinstance(connection, Angle):
            self.update_angles()
            if self.typed:
=======
        if update_types:
            self.update_connection_types()
        if isinstance(connection, Bond):
            self.update_bonds()
            if update_types:
                self.update_bond_types()
        elif isinstance(connection, Angle):
            self.update_angles()
            if update_types:
>>>>>>> 005d954f
                self.update_angle_types()

    @property
    def n_sites(self):
        return len(self.sites)

    @property
    def n_connections(self):
        return len(self.connections)

    @property
    def n_bonds(self):
        return len(self.bonds)

    @property
    def n_angles(self):
        return len(self.angles)

    @property
    def sites(self):
        return self._sites

    @property
    def connections(self):
        return self._connections

    @property
    def bonds(self):
        return self._bonds

    @property
    def angles(self):
        return self._angles

    @property
    def atom_types(self):
        return self._atom_types

    @property
    def connection_types(self):
        return self._connection_types

    @property
    def bond_types(self):
        return self._bond_types

    @property
    def angle_types(self):
        return self._angle_types

    @property
    def atom_type_expressions(self):
        return list(set([atype.expression for atype in self.atom_types]))

    @property
    def connection_type_expressions(self):
        return list(set([contype.expression for contype in self.connection_types]))

    @property
    def bond_type_expressions(self):
        return list(set([btype.expression for btype in self.bond_types]))

    @property
    def angle_type_expressions(self):
        return list(set([atype.expression for atype in self.angle_types]))

    def update_top(self):
        """ Update the entire topology's attributes

        Notes
        -----
        Will update: sites, connections, bonds, angles,
        atom_types, connectiontypes, bondtypes, angletypes
        """
        self.update_sites()
        self.update_connections()
        self.update_bonds()
        self.update_angles()

        self.update_atom_types()
        self.update_connection_types()
        self.update_bond_types()
        self.update_angle_types()
        self.is_typed()

    def update_sites(self):
        """ (Is this necessary?)
        Update site list based on the connection members """
        for connection in self.connections:
            for con_member in connection.connection_members:
                if con_member not in self.sites:
                    self.add_site(con_member)

    def update_connections(self):
        """ Update connection list based on the site list """
        #self._connections = []
        for site in self.sites:
            for connection in site.connections:
                if connection not in self.connections:
                    self.add_connection(connection)

    def update_bonds(self):
        """ Rebuild the bond list by filtering through connection list """
        self._bonds = [b for b in self.connections if isinstance(b, Bond)]

    def update_angles(self):
        """ Rebuild the angle list by filtering through connection list """
        self._angles = [a for a in self.connections if isinstance(a, Angle)]

    def update_atom_types(self):
        """ Update the atom types based on the site list """
        #self._atom_types = []
        for site in self.sites:
            if site.atom_type is None:
                warnings.warn("Site {} detected with no AtomType".format(site))
            elif site.atom_type not in self.atom_types:
                self.atom_types.add(site.atom_type)

    def update_connection_types(self):
        """ Update the connection types based on the connection list """
        #self._connection_types = []
        for c in self.connections:
            if c.connection_type is None:
                warnings.warn("Non-parametrized Connection {} detected".format(c))
            elif not isinstance(c.connection_type, Potential):
                raise TopologyError("Non-Potential {} found "
                        "in Connection {}".format(c.connection_type, c))
            elif c.connection_type not in self.connection_types:
                self.connection_types.add(c.connection_type)

    def update_bond_types(self):
        """ Update the bond types based on the bond list """
        #self._bond_types = []
        for b in self.bonds:
            if b.connection_type is None:
                warnings.warn("Non-parametrized Bond {} detected".format(b))
            elif not isinstance(b.connection_type, BondType):
                raise TopologyError("Non-BondType {} found in Bond {}".format(
                    b.connection_type, b))
            elif b.connection_type not in self.bond_types:
                self.bond_types.add(b.connection_type)

    def update_angle_types(self):
        """ Update the angle types based on the angle list """
        #self._angle_types = []
        for a in self.angles:
            if a.connection_type is None:
                warnings.warn("Non-parametrized Angle {} detected".format(a))
            elif not isinstance(a.connection_type, AngleType):
                raise TopologyError("Non-AngleType {} found in Angle {}".format(
                    a.connection_type, a))
            elif a.connection_type not in self.angle_types:
                self.angle_types.add(a.connection_type)

    def __repr__(self):
        descr = list('<')
        descr.append(self.name + ' ')
        descr.append('{:d} sites, '.format(self.n_sites))
        descr.append('{:d} connections, '.format(self.n_connections))
        descr.append('id: {}>'.format(id(self)))

        return ''.join(descr)

    def __eq__(self, other):
        """Compare a topology for equivalence."""

        if self is other:
            return True

        if not isinstance(other, Topology):
            return False

        if self.name != other.name:
            return False

        if self.n_sites != other.n_sites:
            return False

        if self.combining_rule != other.combining_rule:
            return False

        for (con1, con2) in zip(self.connections, other.connections):
            if con1 != con2:
                return False

        for (site1, site2) in zip(self.sites, other.sites):
            if site1 != site2:
                return False

        if self.box != other.box:
            return False

        return True<|MERGE_RESOLUTION|>--- conflicted
+++ resolved
@@ -29,20 +29,13 @@
         self._bonds = IndexedSet()
         self._angles = IndexedSet()
 
-<<<<<<< HEAD
         self._typed = False
-        self._atom_types = list()
-        self._connection_types = list()
-        self._bond_types = list()
-        self._angle_types = list()
-=======
         self._atom_types = IndexedSet()
         self._connection_types = IndexedSet()
         self._bond_types = IndexedSet()
         self._angle_types = IndexedSet()
 
         self._combining_rule = 'lorentz'
->>>>>>> 005d954f
 
     @property
     def name(self):
@@ -61,7 +54,6 @@
         self._box = box
 
     @property
-<<<<<<< HEAD
     def typed(self):
         return self._typed
 
@@ -80,7 +72,8 @@
         else:
             self._typed = False
         return self.typed
-=======
+
+    @property
     def combining_rule(self):
         return self._combining_rule
 
@@ -89,7 +82,6 @@
         if rule not in ['lorentz', 'geometric']:
             raise TopologyError('Combining rule must be `lorentz` or `geometric`')
         self._combining_rule = rule
->>>>>>> 005d954f
 
     def positions(self):
         xyz = np.empty(shape=(self.n_sites, 3)) * u.nm
@@ -101,11 +93,7 @@
         if site in self.sites:
             warnings.warn("Redundantly adding Site {}".format(site))
         self._sites.add(site)
-<<<<<<< HEAD
-        if self.typed:
-=======
-        if update_types:
->>>>>>> 005d954f
+        if self.typed and update_types:
             self.update_atom_types()
 
     def add_connection(self, connection, update_types=True):
@@ -120,28 +108,17 @@
         self._connections.add(connection)
 
         #self.update_connections() Do we need to call this? Code should work either way
-<<<<<<< HEAD
         if self.typed:
-            self.update_connection_types()
-        if isinstance(connection, Bond):
-            self.update_bonds()
-            if self.typed:
-                self.update_bond_types()
-        elif isinstance(connection, Angle):
-            self.update_angles()
-            if self.typed:
-=======
-        if update_types:
-            self.update_connection_types()
-        if isinstance(connection, Bond):
-            self.update_bonds()
             if update_types:
-                self.update_bond_types()
-        elif isinstance(connection, Angle):
-            self.update_angles()
-            if update_types:
->>>>>>> 005d954f
-                self.update_angle_types()
+                self.update_connection_types()
+            if isinstance(connection, Bond):
+                self.update_bonds()
+                if update_types:
+                    self.update_bond_types()
+            elif isinstance(connection, Angle):
+                self.update_angles()
+                if update_types:
+                    self.update_angle_types()
 
     @property
     def n_sites(self):
