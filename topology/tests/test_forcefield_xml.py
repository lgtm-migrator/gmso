import pytest
from sympy import sympify
import unyt as u

from lxml.etree import DocumentInvalid

from topology.forcefield import ForceField
from topology.tests.utils import get_path
from topology.tests.base_test import BaseTest
from topology.exceptions import ForceFieldParseError


class TestForceFieldFromXML(BaseTest):

    @pytest.fixture
    def ff(self):
        return ForceField(get_path('ff-example0.xml'))

    @pytest.fixture
    def charm_ff(self):
        return ForceField(get_path('topology-charmm.xml'))

    def test_ff_name_version_from_xml(self, ff):
        assert ff.name == 'ForceFieldOne'
        assert ff.version == '0.4.1'

    def test_scaling_factors_from_xml(self, ff):
        assert ff.scaling_factors['nonBonded14Scale'] == 0.67
        assert ff.scaling_factors['electrostatics14Scale'] == 0.5

    @pytest.mark.parametrize('unit_name,unit_value', [('energy', u.kcal/u.mol),
                                                      ('mass', u.gram/u.mol), ('temperature', u.K),
                                                      ('charge', u.coulomb), ('angle', u.rad),
                                                      ('time', u.ps), ('distance', u.nm)])
    def test_units_from_xml(self, ff, unit_name, unit_value):
        assert len(ff.units.keys()) == 7
        assert ff.units[unit_name] == unit_value

    def test_ff_atomtypes_from_xml(self, ff):
        assert len(ff.atom_types) == 3
        assert 'Ar' in ff.atom_types
        assert 'Xe' in ff.atom_types

        assert sympify('r') in ff.atom_types['Ar'].independent_variables
        assert ff.atom_types['Ar'].parameters['A'] == u.unyt_quantity(0.1, u.kcal / u.mol)
        assert ff.atom_types['Ar'].parameters['B'] == u.unyt_quantity(4.0, u.nm)
        assert ff.atom_types['Ar'].parameters['C'] == u.unyt_quantity(0.5, u.kcal / u.mol * u.nm ** 6)
        assert ff.atom_types['Ar'].mass == u.unyt_quantity(39.948, u.amu)
        assert ff.atom_types['Ar'].charge == u.unyt_quantity(0.0, u.coulomb)
        assert ff.atom_types['Ar'].description == 'Argon atom'
        assert ff.atom_types['Ar'].definition == 'Ar'
        assert ff.atom_types['Ar'].expression == sympify('(A*exp(-B/r) - C/r**6)')

        assert sympify('r') in ff.atom_types['Xe'].independent_variables
        assert 'A' in ff.atom_types['Xe'].parameters
        assert ff.atom_types['Xe'].parameters['A'] == u.unyt_quantity(0.2, u.kcal / u.mol)
        assert ff.atom_types['Xe'].parameters['B'] == u.unyt_quantity(5.0, u.nm)
        assert ff.atom_types['Xe'].parameters['C'] == u.unyt_quantity(0.3, u.kcal / u.mol * u.nm ** 6)
        assert ff.atom_types['Xe'].mass == u.unyt_quantity(131.293, u.amu)
        assert ff.atom_types['Xe'].charge == u.unyt_quantity(0.0, u.coulomb)
        assert ff.atom_types['Xe'].description == 'Xenon atom'
        assert ff.atom_types['Xe'].definition == 'Xe'
        assert ff.atom_types['Xe'].expression == sympify('(A*exp(-B/r) - C/r**6)')

        assert ff.atom_types['Li'].charge == u.unyt_quantity(1.0, u.coulomb)

    def test_ff_bondtypes_from_xml(self, ff):
        assert len(ff.bond_types) == 2
        assert 'Ar~Ar' in ff.bond_types
        assert 'Xe~Xe' in ff.bond_types

        assert sympify('r') in ff.bond_types['Ar~Ar'].independent_variables
        assert ff.bond_types['Ar~Ar'].parameters['r_eq'] == u.unyt_quantity(10.0, u.nm)
        assert ff.bond_types['Ar~Ar'].parameters['k'] == u.unyt_quantity(10000, u.kJ / u.mol)
        assert ff.bond_types['Ar~Ar'].member_types == ['Ar', 'Ar']

        assert sympify('r') in ff.bond_types['Xe~Xe'].independent_variables
        assert ff.bond_types['Xe~Xe'].parameters['r_eq'] == u.unyt_quantity(10.0, u.nm)
        assert ff.bond_types['Xe~Xe'].parameters['k'] == u.unyt_quantity(20000, u.kJ / u.mol)
        assert ff.bond_types['Xe~Xe'].member_types == ['Xe', 'Xe']

    def test_ff_angletypes_from_xml(self, ff):
        assert len(ff.angle_types) == 2
        assert 'Ar~Ar~Ar' in ff.angle_types
        assert 'Xe~Xe~Xe' in ff.angle_types

        assert sympify('r') in ff.angle_types['Ar~Ar~Ar'].independent_variables
        assert ff.angle_types['Ar~Ar~Ar'].parameters['r_eq'] == u.unyt_quantity(10.0, u.nm)
        assert ff.angle_types['Ar~Ar~Ar'].parameters['z'] == u.unyt_quantity(100, u.kJ / u.mol)
        assert ff.angle_types['Ar~Ar~Ar'].member_types == ['Ar', 'Ar', 'Ar']

        assert sympify('r') in ff.angle_types['Xe~Xe~Xe'].independent_variables
        assert ff.angle_types['Xe~Xe~Xe'].parameters['r_eq'] == u.unyt_quantity(10.0, u.nm)
        assert ff.angle_types['Xe~Xe~Xe'].parameters['z'] == u.unyt_quantity(20, u.kJ / u.mol)
        assert ff.angle_types['Xe~Xe~Xe'].member_types == ['Xe', 'Xe', 'Xe']

    def test_ff_dihedraltypes_from_xml(self, ff):
        assert len(ff.dihedral_types) == 2
        assert 'Xe~Xe~Xe~Xe' in ff.dihedral_types
        assert 'Ar~Ar~Ar~Ar' in ff.dihedral_types

        assert sympify('r') in ff.dihedral_types['Ar~Ar~Ar~Ar'].independent_variables
        assert ff.dihedral_types['Ar~Ar~Ar~Ar'].parameters['r_eq'] == u.unyt_quantity(10.0, u.nm)
        assert ff.dihedral_types['Ar~Ar~Ar~Ar'].parameters['z'] == u.unyt_quantity(100, u.kJ / u.mol)
        assert ff.dihedral_types['Ar~Ar~Ar~Ar'].member_types == ['Ar', 'Ar', 'Ar', 'Ar']

        assert sympify('r') in ff.dihedral_types['Xe~Xe~Xe~Xe'].independent_variables
        assert ff.dihedral_types['Xe~Xe~Xe~Xe'].parameters['r_eq'] == u.unyt_quantity(10.0, u.nm)
        assert ff.dihedral_types['Xe~Xe~Xe~Xe'].parameters['z'] == u.unyt_quantity(20, u.kJ / u.mol)
        assert ff.dihedral_types['Xe~Xe~Xe~Xe'].member_types == ['Xe', 'Xe', 'Xe', 'Xe']

    def test_ff_charmm_xml(self, charm_ff):
        assert charm_ff.name == 'topologyCharmm'
        assert "*~CS~SS~*" in charm_ff.dihedral_types

        # Test list of parameters
        assert isinstance(charm_ff.dihedral_types["*~CE1~CE1~*"].parameters['k'], list)

        # This ensures that even though the parameters is a list, they can be hashed (by equality checks)
        assert charm_ff.dihedral_types["*~CE1~CE1~*"] == charm_ff.dihedral_types["*~CE1~CE1~*"]
        assert len(charm_ff.dihedral_types["*~CE1~CE1~*"].parameters['k']) == 2

        # Test Correct Parameter Values
        assert charm_ff.dihedral_types["*~CE1~CE1~*"].parameters['k'] == \
               [u.unyt_quantity(0.6276, u.kJ), u.unyt_quantity(35.564, u.kJ)]

<<<<<<< HEAD
    def test_elementary_charge_to_coulomb(self, ff):
        elementary_charge = ff.atom_types['Li'].charge.to(u.elementary_charge)
        assert elementary_charge.units == u.elementary_charge
=======
    def test_non_unique_params(self):
        with pytest.raises(DocumentInvalid):
            ForceField(get_path('ff-example-nonunique-params.xml'))

    def test_missing_params(self):
        with pytest.raises(ForceFieldParseError):
            ForceField(get_path('ff-example-missing-parameter.xml'))


>>>>>>> 01b3c7a3
<|MERGE_RESOLUTION|>--- conflicted
+++ resolved
@@ -124,11 +124,6 @@
         assert charm_ff.dihedral_types["*~CE1~CE1~*"].parameters['k'] == \
                [u.unyt_quantity(0.6276, u.kJ), u.unyt_quantity(35.564, u.kJ)]
 
-<<<<<<< HEAD
-    def test_elementary_charge_to_coulomb(self, ff):
-        elementary_charge = ff.atom_types['Li'].charge.to(u.elementary_charge)
-        assert elementary_charge.units == u.elementary_charge
-=======
     def test_non_unique_params(self):
         with pytest.raises(DocumentInvalid):
             ForceField(get_path('ff-example-nonunique-params.xml'))
@@ -137,5 +132,6 @@
         with pytest.raises(ForceFieldParseError):
             ForceField(get_path('ff-example-missing-parameter.xml'))
 
-
->>>>>>> 01b3c7a3
+    def test_elementary_charge_to_coulomb(self, ff):
+        elementary_charge = ff.atom_types['Li'].charge.to(u.elementary_charge)
+        assert elementary_charge.units == u.elementary_charge