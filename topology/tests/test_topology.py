--- conflicted
+++ resolved
@@ -5,19 +5,9 @@
 import unyt as u
 import parmed as pmd
 
-<<<<<<< HEAD
-from topology.core.topology import Topology
-from topology.core.site import Site
-from topology.core.bond import Bond
-from topology.core.box import Box
-from topology.core.atom_type import AtomType
-from topology.external.convert_parmed import from_parmed
-from topology.utils.io import get_fn
-=======
 from topology import *
 
 from topology.tests.base_test import BaseTest
->>>>>>> 8d1b26da
 from topology.testing.utils import allclose
 from topology.tests.base_test import BaseTest
 
@@ -69,7 +59,6 @@
         assert top.positions().units == u.nm
         assert isinstance(top.positions(), u.unyt_array)
 
-<<<<<<< HEAD
     def test_eq_types(self, top, box):
         assert top != box
 
@@ -135,7 +124,7 @@
         top2 = from_parmed(ref)
 
         assert top1 == top2
-=======
+
     def test_top_update(self):
         top = Topology()
         top.update_top()
@@ -278,5 +267,4 @@
         assert top.n_angles == 1
         assert len(top.angle_types) == 1 
         assert len(top.angle_type_expressions) == 1
-        assert len(top.atom_type_expressions) == 2
->>>>>>> 8d1b26da
+        assert len(top.atom_type_expressions) == 2