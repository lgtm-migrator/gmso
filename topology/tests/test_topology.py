from copy import deepcopy

import numpy as np
import unyt as u
import pytest

from topology.core.topology import Topology
from topology.core.subtopology import SubTopology
from topology.core.box import Box
from topology.core.site import Site
from topology.core.bond import Bond
from topology.core.angle import Angle
from topology.core.dihedral import Dihedral
from topology.core.atom_type import AtomType
from topology.core.bond_type import BondType
from topology.core.angle_type import AngleType
from topology.core.dihedral_type import DihedralType
from topology.external.convert_parmed import from_parmed

from topology.tests.base_test import BaseTest
from topology.exceptions import TopologyError
from topology.utils.testing import allclose
from topology.tests.base_test import BaseTest
from topology.utils.io import get_fn, import_, has_parmed


if has_parmed:
    pmd = import_('parmed')

class TestTopology(BaseTest):
    def test_new_topology(self):
        top = Topology(name='mytop')
        assert top.name == 'mytop'

    def test_change_comb_rule(self):
        top = Topology()
        assert top.combining_rule == 'lorentz'
        top.combining_rule = 'geometric'
        assert top.combining_rule == 'geometric'
        with pytest.raises(TopologyError):
            top.combining_rule = 'kong'

    def test_add_site(self):
        top = Topology()
        site = Site(name='site')

        assert top.n_sites == 0
        top.add_site(site)
        assert top.n_sites == 1

    def test_add_connection(self):
        top = Topology()
        site1 = Site(name='site1')
        site2 = Site(name='site2')
        connect = Bond(connection_members=[site1,site2])

        top.add_connection(connect)
        top.add_site(site1)
        top.add_site(site2)


        assert len(top.connections) == 1

    def test_add_box(self):
        top = Topology()
        box = Box(2*u.nm*np.ones(3))

        assert top.box is None
        top.box = box
        assert top.box is not None
        assert allclose(top.box.lengths, u.nm*2*np.ones(3))

    def test_positions_dtype(self):
        top = Topology()
        site1 = Site(name='site1')
        top.add_site(site1)

        assert set([type(site.position) for site in top.sites]) == {u.unyt_array}
        assert set([site.position.units for site in top.sites]) == {u.nm}

        assert top.positions().dtype == float
        assert top.positions().units == u.nm
        assert isinstance(top.positions(), u.unyt_array)

    def test_eq_types(self, top, box):
        assert top != box

        diff_name = deepcopy(top)
        diff_name.name = 'othertop'
        assert top != diff_name

    def test_eq_sites(self, top, charge):
        ref = deepcopy(top)
        wrong_n_sites = deepcopy(top)
        assert top == wrong_n_sites
        ref.add_site(Site())
        assert ref != wrong_n_sites

        ref = deepcopy(top)
        wrong_position = deepcopy(top)
        ref.add_site(Site(position=u.nm*[0, 0, 0]))
        wrong_position.add_site(Site(position=u.nm*[1, 1, 1]))
        assert top != wrong_position

        ref = deepcopy(top)
        wrong_charge = deepcopy(top)
        ref.add_site(Site(charge=charge))
        wrong_charge.add_site(Site(charge=-1*charge))
        assert ref != wrong_charge

        ref = deepcopy(top)
        wrong_atom_type = deepcopy(top)
        ref.add_site(Site(atom_type=AtomType(expression='epsilon*sigma')))
        wrong_atom_type.add_site(Site(atom_type=AtomType(expression='sigma')))
        assert ref != wrong_atom_type

    @pytest.mark.skipif(not has_parmed, reason="ParmEd is not installed")
    def test_eq_bonds(self):
        ref = pmd.load_file(get_fn('ethane.top'),
                            xyz=get_fn('ethane.gro'))

        missing_bond = deepcopy(ref)
        missing_bond.bonds[0].delete()

        assert ref != missing_bond

        bad_bond_type = deepcopy(ref)
        bad_bond_type.bond_types[0].k = 22

        assert ref != bad_bond_type

    @pytest.mark.skipif(not has_parmed, reason="ParmEd is not installed")
    def test_eq_angles(self):
        ref = pmd.load_file(get_fn('ethane.top'),
                            xyz=get_fn('ethane.gro'))

        missing_angle = deepcopy(ref)
        missing_angle.angles[0].delete()

        assert ref != missing_angle

        bad_angle_type = deepcopy(ref)
        bad_angle_type.angle_types[0].k = 22

        assert ref != bad_angle_type

    @pytest.mark.skipif(not has_parmed, reason="ParmEd is not installed")
    def test_eq_dihedrals(self):
        ref = pmd.load_file(get_fn('ethane.top'),
                            xyz=get_fn('ethane.gro'))

        missing_dihedral = deepcopy(ref)
        missing_dihedral.rb_torsions[0].delete()

        assert ref != missing_dihedral

        bad_dihedral_type = deepcopy(ref)
        bad_dihedral_type.rb_torsion_types[0].k = 22

        assert ref != bad_dihedral_type

    @pytest.mark.skipif(not has_parmed, reason="ParmEd is not installed")
    def test_eq_overall(self):
        ref = pmd.load_file(get_fn('ethane.top'),
                            xyz=get_fn('ethane.gro'))

        top1 = from_parmed(ref)
        top2 = from_parmed(ref)

        assert top1 == top2

    def test_add_untyped_site_update(self):
        untyped_site = Site(atom_type=None)

        top = Topology()
        assert len(top.atom_types) == 0
        top.add_site(untyped_site, update_types=False)
        assert len(top.atom_types) == 0

        top = Topology()
        assert len(top.atom_types) == 0
        top.add_site(untyped_site, update_types=True)
        assert len(top.atom_types) == 0

    def test_add_typed_site_update(self):
        typed_site = Site(atom_type=AtomType())

        top = Topology()
        assert len(top.atom_types) == 0
        top.add_site(typed_site, update_types=False)
        assert len(top.atom_types) == 0

        top= Topology()
        assert len(top.atom_types) == 0
        top.add_site(typed_site, update_types=True)
        assert len(top.atom_types) == 1

    def test_add_untyped_bond_update(self):
        site1 = Site(atom_type=None)
        site2 = Site(atom_type=None)
        bond = Bond(connection_members=[site1, site2], connection_type=None)

        top = Topology()
        assert len(top.bond_types) == 0
        top.add_connection(bond, update_types=False)
        assert len(top.bond_types) == 0

        top = Topology()
        assert len(top.bond_types) == 0
        top.add_connection(bond, update_types=True)
        assert len(top.bond_types) == 0

    def test_add_typed_bond_update(self):
        site1 = Site(atom_type=None)
        site2 = Site(atom_type=None)
        bond = Bond(connection_members=[site1, site2],
                    connection_type=BondType())

        top = Topology()
        top.add_site(site1)
        top.add_site(site2)
        top.add_connection(bond, update_types=False)
        assert len(top.connection_types) == 0

        top = Topology()
        top.add_connection(bond, update_types=True)
        assert len(top.bond_types) == 1

    def test_top_update(self):
        top = Topology()
        top.update_top()
        assert top.n_sites == 0
        assert len(top.atom_types) == 0
        assert len(top.atom_type_expressions) == 0
        assert top.n_connections == 0
        assert len(top.connection_types) == 0
        assert len(top.connection_type_expressions) == 0

        atomtype = AtomType()
        site1 = Site(name='site1', atom_type=atomtype)
        top.add_site(site1)
        site2 = Site(name='site2', atom_type=atomtype)
        top.add_site(site2)
        assert top.n_sites == 2
        #assert len(top.atom_types) == 0
        #assert len(top.atom_type_expressions) == 0
        #assert top.n_connections == 0
        #assert len(top.connection_types) == 0
        #assert len(top.connection_type_expressions) == 0
        #top.update_atom_types()
        #assert top.n_sites == 2
        assert len(top.atom_types) == 1
        assert len(top.atom_type_expressions) == 1
        assert top.n_connections == 0
        assert len(top.connection_types) == 0
        assert len(top.connection_type_expressions) == 0


        ctype = BondType()
        connection_12 = Bond(connection_members=[site1, site2],
                             connection_type=ctype)
        top.add_connection(connection_12)
        #assert top.n_sites == 2
        #assert len(top.atom_types) == 1
        #assert len(top.atom_type_expressions) == 1
        #assert top.n_connections == 1
        #assert len(top.connection_types) == 0
        #assert len(top.connection_type_expressions) == 0
        #top.update_connection_types()
        assert top.n_sites == 2
        assert len(top.atom_types) == 1
        assert len(top.atom_type_expressions) == 1
        assert top.n_connections == 1
        assert len(top.connection_types) == 1
        assert len(top.connection_type_expressions) == 1

        site1.atom_type = AtomType(expression='sigma*epsilon')
        assert top.n_sites == 2
        assert len(top.atom_types) == 1
        assert len(top.atom_type_expressions) == 1
        assert top.n_connections == 1
        assert len(top.connection_types) == 1
        assert len(top.connection_type_expressions) == 1
        top.update_atom_types()
        assert top.n_sites == 2
        assert len(top.atom_types) == 2
        assert len(top.atom_type_expressions) == 2
        assert top.n_connections == 1
        assert len(top.connection_types) == 1
        assert len(top.connection_type_expressions) == 1

    def test_atomtype_update(self):
        top = Topology()

        assert top.n_sites == 0
        assert top.n_bonds == 0
        assert top.n_connections == 0

        atype1 = AtomType(expression='sigma + epsilon')
        atype2 = AtomType(expression='sigma * epsilon')
        site1 = Site('a', atom_type=atype1)
        site2 = Site('b', atom_type=atype2)
        top.add_site(site1)
        top.add_site(site2)
        #assert top.n_sites == 2
        #assert len(top.atom_types) == 0
        #assert len(top.atom_type_expressions) == 0

        #top.update_atom_types()
        assert top.n_sites == 2
        assert len(top.atom_types) == 2
        assert len(top.atom_type_expressions) == 2

    def test_bond_bondtype_update(self):
        top = Topology()

        atype1 = AtomType(expression='sigma + epsilon')
        atype2 = AtomType(expression='sigma * epsilon')
        site1 = Site('a', atom_type=atype1)
        site2 = Site('b', atom_type=atype2)
        btype = BondType()
        bond = Bond(connection_members=[site1, site2], connection_type=btype)
        top.add_site(site1)
        top.add_site(site2)
        top.add_connection(bond)

        #assert top.n_connections == 1
        #assert top.n_bonds == 0
        #assert len(top.bond_types) == 0
        #assert len(top.bond_type_expressions) == 0

        #top.update_bond_list()
        #assert top.n_bonds == 1
        #assert len(top.bond_types) == 0
        #assert len(top.bond_type_expressions) == 0

        #top.update_bond_types()
        assert top.n_bonds == 1
        assert len(top.bond_types) == 1
        assert len(top.bond_type_expressions) == 1

    def test_angle_angletype_update(self):
        top = Topology()

        atype1 = AtomType(expression='sigma + epsilon')
        atype2 = AtomType(expression='sigma * epsilon')
        site1 = Site('a', atom_type=atype1)
        site2 = Site('b', atom_type=atype2)
        site3 = Site('c', atom_type=atype2)
        atype = AngleType()
        angle = Angle(connection_members=[site1, site2, site3], connection_type=atype, name='angle_name')
        top.add_site(site1)
        top.add_site(site2)
        top.add_site(site3)
        top.add_connection(angle)

        #assert top.n_connections == 1
        #assert top.n_angles == 0
        #assert len(top.angle_types) == 0
        #assert len(top.angle_type_expressions) == 0

        #top.update_angle_list()
        #assert top.n_angles == 1
        #assert len(top.angle_types) == 0
        #assert len(top.angle_type_expressions) == 0

        #top.update_angle_types()
        assert top.n_angles == 1
        assert len(top.angle_types) == 1
        assert len(top.angle_type_expressions) == 1
        assert len(top.atom_type_expressions) == 2

<<<<<<< HEAD
    def test_dihedral_dihedraltype_update(self):
        top = Topology()

        atype1 = AtomType(expression='sigma + epsilon')
        atype2 = AtomType(expression='sigma * epsilon')
        site1 = Site('a', atom_type=atype1)
        site2 = Site('b', atom_type=atype2)
        site3 = Site('c', atom_type=atype2)
        site4 = Site('d', atom_type=atype1)
        atype = DihedralType()
        dihedral = Dihedral(connection_members=[site1, site2, site3, site4], connection_type=atype)
        top.add_site(site1)
        top.add_site(site2)
        top.add_site(site3)
        top.add_site(site4)
        top.add_connection(dihedral)

        #assert top.n_connections == 1
        #assert top.n_dihedrals == 0
        #assert len(top.dihedral_types) == 0
        #assert len(top.dihedral_type_expressions) == 0

        #top.update_dihedral_list()
        #assert top.n_dihedrals == 1
        #assert len(top.dihedral_types) == 0
        #assert len(top.dihedral_type_expressions) == 0

        #top.update_dihedral_types()
        assert top.n_dihedrals == 1
        assert len(top.dihedral_types) == 1
        assert len(top.dihedral_type_expressions) == 1
        assert len(top.atom_type_expressions) == 2
=======
    def test_add_subtopology(self):
        top = Topology()
        subtop = SubTopology()

        assert top.n_subtops == 0
        top.add_subtopology(subtop)
        assert top.n_subtops == 1
>>>>>>> 023c9650

    def test_parametrization(self):
        top = Topology()

        assert top.typed == False
        top.add_site(Site(atom_type=AtomType()))

        assert top.typed == True
        assert top.is_typed() == True
        assert top.typed == True

    def test_parametrization_setter(self):
        top = Topology()

        assert top.typed == False
        assert top.is_typed() == False
        top.typed = True
        assert top.typed == True
        assert top.is_typed() == False<|MERGE_RESOLUTION|>--- conflicted
+++ resolved
@@ -370,7 +370,6 @@
         assert len(top.angle_type_expressions) == 1
         assert len(top.atom_type_expressions) == 2
 
-<<<<<<< HEAD
     def test_dihedral_dihedraltype_update(self):
         top = Topology()
 
@@ -403,7 +402,7 @@
         assert len(top.dihedral_types) == 1
         assert len(top.dihedral_type_expressions) == 1
         assert len(top.atom_type_expressions) == 2
-=======
+        
     def test_add_subtopology(self):
         top = Topology()
         subtop = SubTopology()
@@ -411,7 +410,6 @@
         assert top.n_subtops == 0
         top.add_subtopology(subtop)
         assert top.n_subtops == 1
->>>>>>> 023c9650
 
     def test_parametrization(self):
         top = Topology()
