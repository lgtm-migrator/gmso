--- conflicted
+++ resolved
@@ -1,14 +1,12 @@
-<<<<<<< HEAD
 import numpy as np
 import pytest
-=======
 import unyt as u
->>>>>>> cd38c39e
 
 from topology.core.topology import Topology
 from topology.core.site import Site
 from topology.core.connection import Connection
 from topology.core.box import Box
+from topology.testing.utils import allclose
 
 
 def test_new_topology():
@@ -36,16 +34,15 @@
 
     assert len(top.connection_list) == 1
 
-<<<<<<< HEAD
 def test_add_box():
     top = Topology()
     box = Box(2*np.ones(3))
 
-    with pytest.raises(AttributeError):
-        assert top.box is None
+    assert top.box is None
     top.box = box
-    assert np.allclose(top.box.lengths, 2*np.ones(3))
-=======
+    assert top.box is not None
+    assert allclose(top.box.lengths, u.nm*2*np.ones(3))
+
 def test_positions_dtype():
     top = Topology()
     site1 = Site(name='site1')
@@ -56,5 +53,4 @@
 
     assert top.positions().dtype == float
     assert top.positions().units == u.nm
-    assert isinstance(top.positions(), u.unyt_array)
->>>>>>> cd38c39e
+    assert isinstance(top.positions(), u.unyt_array)